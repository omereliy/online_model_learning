"""
Experiment runner for online action model learning framework.
"""

import yaml
import json
import logging
import time
import platform
import random
import numpy as np
from pathlib import Path
from datetime import datetime
from typing import Dict, Any, Optional, Tuple, List

from ..algorithms.base_learner import BaseActionModelLearner
from ..algorithms.olam_adapter import OLAMAdapter
from ..environments.pddl_environment import PDDLEnvironment
from ..environments.mock_environment import MockEnvironment
from .metrics import MetricsCollector

logger = logging.getLogger(__name__)


class ExperimentRunner:
    """
    Orchestrates experiments for comparing action model learning algorithms.

    Handles configuration loading, algorithm initialization, metrics collection,
    and result export.
    """

    def __init__(self, config_path: str, verbose_debug: bool = False):
        """
        Initialize the experiment runner.

        Args:
            config_path: Path to YAML configuration file
            verbose_debug: Enable detailed logging for validation/debugging
        """
        self.config_path = config_path
        self.config = self._load_config(config_path)
        self._validate_config()
        self.verbose_debug = verbose_debug

        # Setup verbose logging if requested
        if self.verbose_debug:
            logging.getLogger().setLevel(logging.DEBUG)
            logger.info("VERBOSE DEBUG MODE ENABLED - Detailed logging active")

        # Set random seed if specified
        if 'seed' in self.config['experiment']:
            self._set_random_seed(self.config['experiment']['seed'])

        # Initialize components
        self.learner = self._init_learner()
        self.metrics = MetricsCollector(
            interval=self.config['metrics']['interval'],
            window_size=self.config['metrics']['window_size']
        )
        self.environment = self._init_environment()

        # Tracking
        self.start_time = None
        self.end_time = None

        logger.info(f"Initialized ExperimentRunner for {self.config['experiment']['name']}")

    def _load_config(self, config_path: str) -> Dict[str, Any]:
        """
        Load configuration from YAML file.

        Args:
            config_path: Path to YAML configuration

        Returns:
            Configuration dictionary

        Raises:
            FileNotFoundError: If config file doesn't exist
        """
        config_file = Path(config_path)
        if not config_file.exists():
            raise FileNotFoundError(f"Configuration file not found: {config_path}")

        with open(config_file, 'r') as f:
            config = yaml.safe_load(f)

        logger.info(f"Loaded configuration from {config_path}")
        return config

    def _validate_config(self) -> None:
        """
        Validate that configuration has all required fields.

        Raises:
            ValueError: If required fields are missing
        """
        required_fields = {
            'experiment': ['name', 'algorithm'],
            'domain_problem': ['domain', 'problem'],
            'metrics': [],  # Has defaults
            'stopping_criteria': [],  # Has defaults
            'output': []  # Has defaults
        }

        for section, fields in required_fields.items():
            if section not in self.config and fields:
                raise ValueError(f"Missing required configuration section: {section}")

            for field in fields:
                if field not in self.config.get(section, {}):
                    raise ValueError(f"Missing required field: {section}.{field}")

        # Set defaults
        self._set_config_defaults()

    def _set_config_defaults(self) -> None:
        """Set default values for optional configuration fields."""
        defaults = {
            'metrics': {
                'interval': 10,
                'window_size': 50
            },
            'stopping_criteria': {
                'max_iterations': 1000,
                'max_runtime_seconds': 3600,
                'convergence_check_interval': 100
            },
            'output': {
                'directory': 'results/',
                'formats': ['csv', 'json'],
                'save_learned_model': True
            }
        }

        for section, section_defaults in defaults.items():
            if section not in self.config:
                self.config[section] = {}

            for key, value in section_defaults.items():
                if key not in self.config[section]:
                    self.config[section][key] = value

    def _init_learner(self) -> BaseActionModelLearner:
        """
        Initialize the learning algorithm.

        Returns:
            Initialized learner instance

        Raises:
            ValueError: If algorithm is not supported
        """
        algorithm = self.config['experiment']['algorithm']
        domain_file = self.config['domain_problem']['domain']
        problem_file = self.config['domain_problem']['problem']

        # Get algorithm-specific parameters
        algo_params = self.config.get('algorithm_params', {}).get(algorithm, {})

        if algorithm == 'olam':
            learner = OLAMAdapter(
                domain_file=domain_file,
                problem_file=problem_file,
                **algo_params
            )
            logger.info("Initialized OLAM adapter")

        elif algorithm == 'information_gain':
            # TODO: Phase 5 - Information Gain learner
            raise NotImplementedError("Information Gain learner not yet implemented")

        elif algorithm == 'model_learner':
            # TODO: Phase 6 - ModelLearner adapter
            raise NotImplementedError("ModelLearner adapter not yet implemented")

        else:
            raise ValueError(f"Unsupported algorithm: {algorithm}")

        return learner

    def _init_environment(self):
        """
        Initialize the environment based on configuration.

        Returns:
            Environment instance (PDDLEnvironment or MockEnvironment)
        """
        domain_file = self.config['domain_problem']['domain']
        problem_file = self.config['domain_problem']['problem']

        # Check for environment type in config (default to 'pddl' for real execution)
        env_type = self.config.get('experiment', {}).get('environment_type', 'pddl')

        if env_type == 'mock':
            # Use mock environment for testing
            environment = MockEnvironment(domain_file, problem_file)
            logger.info(f"Initialized MockEnvironment for testing with domain: {domain_file}")
        else:
            # Use real PDDL environment for actual experiments
            environment = PDDLEnvironment(domain_file, problem_file)
            logger.info(f"Initialized PDDLEnvironment with domain: {domain_file}")
            logger.info("Using real PDDL execution")

        return environment

    def _set_random_seed(self, seed: int) -> None:
        """
        Set random seed for reproducibility.

        Args:
            seed: Random seed value
        """
        random.seed(seed)
        np.random.seed(seed)
        logger.info(f"Set random seed to {seed}")

    def run_experiment(self) -> Dict[str, Any]:
        """
        Run the complete experiment.

        Returns:
            Dictionary containing experiment results
        """
        logger.info(f"Starting experiment: {self.config['experiment']['name']}")
        self.start_time = datetime.now()
        start_perf_time = time.perf_counter()

        # Initialize results tracking
        results = {
            'experiment_name': self.config['experiment']['name'],
            'algorithm': self.config['experiment']['algorithm'],
            'domain_file': self.config['domain_problem']['domain'],
            'problem_file': self.config['domain_problem']['problem'],
            'start_time': self.start_time.isoformat(),
            'platform': platform.platform()
        }

        # Main experiment loop
        iteration = 0
        stopping_reason = None

        while iteration < self.config['stopping_criteria']['max_iterations']:
            # Collect metrics for this iteration
            if self.metrics.should_collect(iteration):
                self.metrics.collect_snapshot(iteration)

            # Get current state
            state = self.environment.get_state()

            # Verbose debug: log hypothesis space info
            if self.verbose_debug and iteration % 10 == 0:
                self._log_hypothesis_space_info(iteration)

            try:
                # Select action
                action, objects = self.learner.select_action(state)

<<<<<<< HEAD
                # Execute action
                success, runtime = self._execute_action(action, objects)
=======
                if self.verbose_debug:
                    logger.debug(f"Iteration {iteration}: Selected {action}({','.join(objects)})")

                # Execute action in PDDL environment
                success, runtime = self.environment.execute(action, objects)
>>>>>>> 3301f628

                if self.verbose_debug:
                    logger.debug(f"  Execution: {'SUCCESS' if success else 'FAILURE'} (runtime: {runtime:.3f}s)")

                # Record metrics
                self.metrics.record_action(
                    step=iteration,
                    action=action,
                    objects=objects,
                    success=success,
                    runtime=runtime
                )

                # Observe result for learning
                if success:
                    next_state = self.environment.get_state()
                else:
                    next_state = None

                self.learner.observe(
                    state=state,
                    action=action,
                    objects=objects,
                    success=success,
                    next_state=next_state
                )

            except Exception as e:
                logger.error(f"Error at iteration {iteration}: {e}")
                self._handle_error(e, iteration)

            iteration += 1

            # Check other stopping criteria after incrementing
            if self._check_convergence(iteration):
                stopping_reason = 'convergence'
                break

            elapsed = time.perf_counter() - start_perf_time
            if elapsed >= self.config['stopping_criteria']['max_runtime_seconds']:
                stopping_reason = 'timeout'
                break

        # Set stopping reason if we hit max iterations
        if stopping_reason is None and iteration >= self.config['stopping_criteria']['max_iterations']:
            stopping_reason = 'max_iterations'

        # Final metrics collection
        self.metrics.collect_snapshot(iteration)

        # Complete results
        self.end_time = datetime.now()
        results.update({
            'end_time': self.end_time.isoformat(),
            'total_iterations': iteration,
            'stopping_reason': stopping_reason or 'completed',
            'runtime_seconds': time.perf_counter() - start_perf_time,
            'metrics': self.metrics.get_summary_statistics()
        })

        # Export results
        self._export_results(results)

        logger.info(f"Experiment completed: {iteration} iterations, reason: {stopping_reason}")
        return results


    def _should_stop(self, iteration: int, start_time: float) -> bool:
        """
        Check if experiment should stop.

        Args:
            iteration: Current iteration
            start_time: Experiment start time

        Returns:
            True if should stop
        """
        # Check max iterations
        if iteration >= self.config['stopping_criteria']['max_iterations']:
            return True

        # Check timeout
        elapsed = time.perf_counter() - start_time
        if elapsed >= self.config['stopping_criteria']['max_runtime_seconds']:
            return True

        # Check convergence
        if self._check_convergence(iteration):
            return True

        return False

    def _execute_action(self, action: str, objects: List[str]) -> Tuple[bool, float]:
        """
        Execute an action in the environment.

        Args:
            action: Action name to execute
            objects: Objects involved in the action

        Returns:
            Tuple of (success, runtime)
        """
        return self.environment.execute(action, objects)

    def _check_convergence(self, iteration: int) -> bool:
        """
        Check if the learner has converged.

        Args:
            iteration: Current iteration

        Returns:
            True if converged
        """
        check_interval = self.config['stopping_criteria'].get('convergence_check_interval', 100)

        if iteration % check_interval == 0 and iteration > 0:
            return self.learner.has_converged()

        return False

    def _log_hypothesis_space_info(self, iteration: int) -> None:
        """
        Log detailed hypothesis space information for debugging.

        Args:
            iteration: Current iteration number
        """
        if not hasattr(self.learner, 'get_learned_model'):
            return

        model = self.learner.get_learned_model()
        actions = model.get('actions', {})

        # Count statistics
        total_actions = len(actions)
        with_certain = sum(1 for a in actions.values() if a['preconditions'].get('certain', []))
        with_uncertain = sum(1 for a in actions.values() if a['preconditions'].get('uncertain', []))
        unexplored = sum(1 for a in actions.values() if not a['preconditions'].get('certain', []) and not a['preconditions'].get('uncertain', []))

        # For OLAM, check how many actions are filtered
        filtered = 0
        if hasattr(self.learner, 'learner') and hasattr(self.learner.learner, 'compute_not_executable_actionsJAVA'):
            filtered = len(self.learner.learner.compute_not_executable_actionsJAVA())

        logger.info(f"\n--- HYPOTHESIS SPACE (Iteration {iteration}) ---")
        logger.info(f"Total actions: {total_actions}")
        logger.info(f"Actions filtered as non-executable: {filtered}")
        logger.info(f"Actions with certain preconditions: {with_certain}")
        logger.info(f"Actions with uncertain preconditions: {with_uncertain}")
        logger.info(f"Unexplored actions: {unexplored}")
        logger.info(f"Hypothesis space reduction: {filtered}/{total_actions} = {(filtered/total_actions*100):.1f}% filtered")

        # Sample a learned action for detail
        for action_name, data in list(actions.items())[:1]:
            if data['preconditions'].get('certain'):
                logger.debug(f"Example learned action: {action_name}")
                logger.debug(f"  Certain: {data['preconditions']['certain'][:3]}")
                logger.debug(f"  Uncertain: {data['preconditions']['uncertain'][:3] if data['preconditions'].get('uncertain') else []}")

    def _handle_error(self, error: Exception, iteration: int) -> None:
        """
        Handle errors during experiment execution.

        Args:
            error: Exception that occurred
            iteration: Current iteration when error occurred
        """
        logger.error(f"Handled error at iteration {iteration}: {error}")
        # For now, just log. In production, might want to save state or retry

    def _export_results(self, results: Dict[str, Any]) -> None:
        """
        Export experiment results to files.

        Args:
            results: Experiment results dictionary
        """
        output_dir = Path(self.config['output']['directory'])
        output_dir.mkdir(parents=True, exist_ok=True)

        # Generate filename with timestamp
        timestamp = self.start_time.strftime('%Y%m%d_%H%M%S')
        base_name = f"{self.config['experiment']['name']}_{timestamp}"

        # Export metrics
        for format in self.config['output']['formats']:
            if format == 'csv':
                csv_path = output_dir / f"{base_name}_metrics.csv"
                self.metrics.export(str(csv_path), format='csv')

            elif format == 'json':
                json_path = output_dir / f"{base_name}_metrics.json"
                self.metrics.export(str(json_path), format='json')

        # Save experiment summary
        summary_path = output_dir / f"{base_name}_summary.json"
        with open(summary_path, 'w') as f:
            json.dump(results, f, indent=2, default=str)

        # Save learned model if requested
        if self.config['output'].get('save_learned_model', False):
            try:
                learned_model = self.learner.get_learned_model()
                model_path = output_dir / 'learned_model.json'
                with open(model_path, 'w') as f:
                    json.dump(learned_model, f, indent=2, default=str)
                logger.info(f"Saved learned model to {model_path}")
            except Exception as e:
                logger.error(f"Failed to save learned model: {e}")

        logger.info(f"Exported results to {output_dir}")

    def _compile_results(self) -> Dict[str, Any]:
        """
        Compile final experiment results.

        Returns:
            Dictionary with complete results
        """
        return {
            'experiment_config': self.config,
            'metrics_summary': self.metrics.get_summary_statistics(),
            'snapshots': self.metrics.snapshots,
            'learner_statistics': self.learner.get_statistics()
        }<|MERGE_RESOLUTION|>--- conflicted
+++ resolved
@@ -257,16 +257,11 @@
                 # Select action
                 action, objects = self.learner.select_action(state)
 
-<<<<<<< HEAD
+                if self.verbose_debug:
+                    logger.debug(f"Iteration {iteration}: Selected {action}({','.join(objects)})")
+
                 # Execute action
                 success, runtime = self._execute_action(action, objects)
-=======
-                if self.verbose_debug:
-                    logger.debug(f"Iteration {iteration}: Selected {action}({','.join(objects)})")
-
-                # Execute action in PDDL environment
-                success, runtime = self.environment.execute(action, objects)
->>>>>>> 3301f628
 
                 if self.verbose_debug:
                     logger.debug(f"  Execution: {'SUCCESS' if success else 'FAILURE'} (runtime: {runtime:.3f}s)")
